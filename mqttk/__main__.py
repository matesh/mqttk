"""
MQTTk - Lightweight graphical MQTT client and message analyser

Copyright (C) 2022  Máté Szabó

This program is free software: you can redistribute it and/or modify
it under the terms of the GNU General Public License as published by
the Free Software Foundation, either version 3 of the License, or
(at your option) any later version.

This program is distributed in the hope that it will be useful,
but WITHOUT ANY WARRANTY; without even the implied warranty of
MERCHANTABILITY or FITNESS FOR A PARTICULAR PURPOSE.  See the
GNU General Public License for more details.

You should have received a copy of the GNU General Public License
along with this program. If not, see <https://www.gnu.org/licenses/>.
"""
import json
import os
import traceback
from datetime import datetime
import sys
import time
from functools import partial
import base64
try:
    import tkinter as tk
    import tkinter.ttk as ttk
    from tkinter import messagebox
    from tkinter import filedialog
except ImportError:
    print("Couldn't find a valid installation of tkinter/ttk. "
          "Please make sure you installed the necessary requirements!")
    if sys.platform == "darwin":
        print("Install the python-tk package via homebrew")
    elif sys.platform == "linux":
        print("Install the python-tk or python3-tk package via your operating system's package manager!")
    exit(0)


from mqttk.widgets.subscribe_tab import SubscribeTab
from mqttk.widgets.header_frame import HeaderFrame
from mqttk.widgets.publish_tab import PublishTab
from mqttk.widgets.broker_stats import BrokerStats
from mqttk.constants import CONNECT, DISCONNECT, EVENT_LEVELS
from mqttk.widgets.log_tab import LogTab
from mqttk.widgets.topic_browser import TopicBrowser
from mqttk.widgets.dialogs import AboutDialog, SplashScreen, ConnectionConfigImportExport, SubscribePublishImportExport
from mqttk.widgets.configuration_dialog import ConfigurationWindow
from mqttk.config_handler import ConfigHandler
from mqttk.MQTT_manager import MqttManager
from paho.mqtt.client import MQTT_LOG_ERR, MQTT_LOG_INFO, MQTT_LOG_NOTICE, MQTT_LOG_WARNING


__author__ = "Máté Szabó"
__copyright__ = "Copyright 2022, Máté Szabó"
__credits__ = ["Máté Szabó"]
__license__ = "GPLv3"
__maintainer__ = "Máté Szabó"
__status__ = "Production"


root = tk.Tk()


class PotatoLog:
    def __init__(self):
        self.add_message_callback = None
        self.message_queue = []
        self.config_handler = None
        self.notification_callback = None
        self.allow_paho_debug = False

    def add_message(self, message_level, *args):
        message = "{} - {} ".format(datetime.now().strftime("%Y/%m/%d, %H:%M:%S.%f"), EVENT_LEVELS.get(message_level))
        message += ", ".join([str(x) for x in args])
        message += os.linesep
        if self.add_message_callback is None:
            self.message_queue.append(message)
        else:
            if len(self.message_queue) != 0:
                for queued_message in self.message_queue:
                    self.add_message_callback(queued_message)
                    self.config_handler.add_log_message(queued_message)
                self.message_queue = []
            self.add_message_callback(message)
            self.config_handler.add_log_message(message)
            if 1 < message_level and self.notification_callback is not None:
                self.notification_callback()

    def warning(self, *args):
        self.add_message(1, *args)

    def error(self, *args):
        self.add_message(2, *args)

    def exception(self, *args):
        self.add_message(3, *args)

    def info(self, *args):
        self.add_message(0, *args)

    def on_paho_log(self, _, __, level, buf):
        if level == MQTT_LOG_INFO:
            self.info("[M] " + buf)
        elif level == MQTT_LOG_NOTICE:
            self.info("[M] " + buf)
        elif level == MQTT_LOG_WARNING:
            self.warning("[M] " + buf)
        elif level == MQTT_LOG_ERR:
            self.error("[M] " + buf)
        else:
            if self.allow_paho_debug:
                self.info("[MD]" + buf)


class App:
    def __init__(self, root):
        self.log = PotatoLog()
        self.config_handler = ConfigHandler(self.log)
        self.log.config_handler = self.config_handler

        self.mqtt_manager = None
        self.current_connection_configuration = None

        root.title("MQTTk")

        # Restore window size and position, if not available or out of bounds, reset to default
        screenwidth = root.winfo_screenwidth()
        screenheight = root.winfo_screenheight()
        saved_geometry = self.config_handler.get_window_geometry()
        out_of_bounds = True
        if saved_geometry is not None:
            out_of_bounds = bool(screenwidth < int(saved_geometry.split("+")[1]) or screenheight < int(
                saved_geometry.split("+")[2]))

        if out_of_bounds:
            width = 1300
            height = 900
            alignstr = '%dx%d+%d+%d' % (width, height, (screenwidth - width) / 2, (screenheight - height) / 2)
            root.geometry(alignstr)
        else:
            root.geometry(saved_geometry)
        root.protocol("WM_DELETE_WINDOW", self.on_destroy)
        root.resizable(width=True, height=True)

        # App icon stuff
        current_dir = os.path.join(os.path.dirname(__file__))
        self.icon_small = tk.PhotoImage(file=os.path.join(current_dir, "mqttk_small.png"))
        self.icon = tk.PhotoImage(file=os.path.join(current_dir, "mqttk.png"))
        self.splash_icon = tk.PhotoImage(file=os.path.join(current_dir, "mqttk_splash.png"))
        root.withdraw()
        splash_screen = SplashScreen(root, self.splash_icon)
        time.sleep(2)
        splash_screen.destroy()
        root.deiconify()
        self.root = root
        self.root.iconphoto(False, self.icon)
        self.root.option_add('*tearOff', tk.FALSE)

        # Some minimal styling stuff
        self.style = ttk.Style()
        if sys.platform == "win32":
            self.style.theme_use('winnative')
        if sys.platform == "darwin":
            self.style.theme_use("default")  # aqua, clam, alt, default, classic
            root.createcommand('tk::mac::ReopenApplication', root.deiconify)
            root.createcommand('tk::mac::ShowHelp', self.on_about_menu)
            # root.createcommand('tk::mac::ShowPreferences', self.show_preferences)  # set preferences menu

        self.style.configure("New.TFrame", background="#b3ffb5")
        self.style.configure("New.TLabel", background="#b3ffb5")
        self.style.configure("Selected.TFrame", background="#96bfff")
        self.style.configure("Selected.TLabel", background="#96bfff")
        self.style.configure("Retained.TLabel", background="#ffeeab")

        # ==================================== Menu bar ===============================================================
        self.menubar = tk.Menu(root, background=self.style.lookup("TLabel", "background"),
                               foreground=self.style.lookup("TLabel", "foreground"))
        self.root.config(menu=self.menubar)

        self.file_menu = tk.Menu(self.menubar, background=self.style.lookup("TLabel", "background"),
                                 foreground=self.style.lookup("TLabel", "foreground"))

        self.import_menu = tk.Menu(self.menubar, background=self.style.lookup("TLabel", "background"),
                                   foreground=self.style.lookup("TLabel", "foreground"))

        self.about_menu = tk.Menu(self.menubar, background=self.style.lookup("TLabel", "background"),
                                  foreground=self.style.lookup("TLabel", "foreground"))

        self.export_menu = tk.Menu(self.menubar, background=self.style.lookup("TLabel", "background"),
                                   foreground=self.style.lookup("TLabel", "foreground"))

        self.export_messages_menu = tk.Menu(self.menubar, background=self.style.lookup("TLabel", "background"),
                                            foreground=self.style.lookup("TLabel", "foreground"))

        self.menubar.add_cascade(menu=self.file_menu, label="File")
        self.file_menu.add_command(label="Exit", command=self.on_exit)

        self.menubar.add_cascade(menu=self.import_menu, label="Import")
        self.import_menu.add_command(label="MQTT.fx config", command=self.import_mqttfx_config)
        self.import_menu.add_command(label="Connection configuration", command=self.import_connection_config)
        self.import_menu.add_command(label="Subscribe/publish content", command=self.import_subscribe_publish)

        self.menubar.add_cascade(menu=self.export_menu, label="Export")
        self.export_menu.add_cascade(menu=self.export_messages_menu, label="Messages")
        self.export_messages_menu.add_command(label="JSON", command=partial(self.export_messages, format="JSON"))
        self.export_messages_menu.add_command(label="CSV", command=partial(self.export_messages, format="CSV"))
        self.export_menu.add_command(label="Connection configuration", command=self.export_connection_config)
        self.export_menu.add_command(label="Subscribe/publish content", command=self.export_subscribe_publish)

        self.menubar.add_cascade(menu=self.about_menu, label="Help")
        self.about_menu.add_command(label="About MQTTk", command=self.on_about_menu)

        self.main_window_frame = ttk.Frame(root)
        self.main_window_frame.pack(fill='both', expand=1)

        # ==================================== Header frame ===========================================================
        self.header_frame = HeaderFrame(self.main_window_frame, self, height=35)
        self.header_frame.pack(anchor="w", side=tk.TOP, fill=tk.X, padx=3, pady=3)

        self.tabs = ttk.Notebook(self.main_window_frame)
        self.tabs.pack(anchor="nw", fill="both", expand=True, padx=3, pady=3)

        self.on_config_update()

        # ==================================== Subscribe tab ==========================================================

        self.subscribe_frame = SubscribeTab(self.tabs, self.config_handler, self.log, self.style)
        self.tabs.add(self.subscribe_frame, text="Subscribe")
        self.subscribe_frame.autoscroll_state.set(int(self.config_handler.get_autoscroll()))

        # ====================================== Publish tab =========================================================

        self.publish_frame = PublishTab(self.tabs, self, self.log, self.style)
        self.tabs.add(self.publish_frame, text="Publish")

        # ====================================== Topic browser tab ====================================================

        self.topic_browser = TopicBrowser(self.tabs, self.config_handler, self.log, root)
        self.tabs.add(self.topic_browser, text="Topic browser")

        # ====================================== Broker stats tab ====================================================

        self.broker_stats = BrokerStats(self.tabs, root, self.log)
        self.tabs.add(self.broker_stats, text="Broker stats")

        # ====================================== Log tab =============================================================

        self.log_tab = LogTab(self.tabs, self.log)
        self.log.notification_callback = self.log_tab.notify
        self.tabs.add(self.log_tab, text="Log")
        self.log.add_message_callback = self.log_tab.add_message
        self.log.info("Logger output live")
        self.tabs.bind("<<NotebookTabChanged>>", self.on_tab_select)

        self.subscribe_frame.interface_toggle(DISCONNECT, None, None)
        self.topic_browser.interface_toggle(DISCONNECT, None, None)
        self.header_frame.interface_toggle(DISCONNECT)
        self.publish_frame.interface_toggle(DISCONNECT)
        self.broker_stats.interface_toggle(DISCONNECT, None)

    def on_client_disconnect(self, notify=None):
        if notify is not None:
            self.header_frame.connection_error_notification["text"] = notify
        self.subscribe_frame.cleanup_subscriptions()
        try:
            self.subscribe_frame.interface_toggle(DISCONNECT, None, None)
            self.topic_browser.interface_toggle(DISCONNECT, None, None)
            self.header_frame.interface_toggle(DISCONNECT)
            self.publish_frame.interface_toggle(DISCONNECT)
            self.broker_stats.interface_toggle(DISCONNECT, None)
            self.header_frame.connection_indicator_toggle(DISCONNECT)
        except Exception as e:
            self.log.exception("Failed to toggle user interface element!", e)

    def on_client_connect(self):
        self.subscribe_frame.interface_toggle(CONNECT, self.mqtt_manager, self.header_frame.connection_selector.get())
        self.topic_browser.interface_toggle(CONNECT, self.mqtt_manager, self.header_frame.connection_selector.get())
        self.broker_stats.interface_toggle(CONNECT, self.mqtt_manager)
        self.publish_frame.interface_toggle(CONNECT, self.mqtt_manager, self.header_frame.connection_selector.get())
        self.header_frame.connection_indicator_toggle(CONNECT)
        self.subscribe_frame.load_subscription_history()
        self.topic_browser.load_subscription_history()

    def on_connect_button(self):
        if self.header_frame.connection_selector.get() == "":
            return
        self.header_frame.connection_error_notification["text"] = ""
        self.header_frame.interface_toggle(CONNECT)
        self.config_handler.update_last_used_connection(self.header_frame.connection_selector.get())
        try:
            self.mqtt_manager = MqttManager(self.config_handler.get_connection_broker_parameters(self.header_frame.connection_selector.get()),
                                            self.on_client_connect,
                                            self.on_client_disconnect,
                                            self.log)
        except Exception as e:
            self.log.exception("Failed to initialise MQTT client:", e, "\r\n", traceback.format_exc())
            self.header_frame.connection_error_notification["text"] = "Failed to connect, see log for details"
            self.header_frame.interface_toggle(DISCONNECT)
            self.publish_frame.interface_toggle(DISCONNECT)

    def on_disconnect_button(self):
        if self.mqtt_manager is not None:
            self.mqtt_manager.disconnect()

    def on_config_update(self):
        connection_profile_list = sorted(self.config_handler.get_connection_profiles())
        if len(connection_profile_list) != 0:
            self.header_frame.connection_selector.configure(values=connection_profile_list)
            if self.config_handler.get_last_used_connection() in connection_profile_list:
                self.header_frame.connection_selector.current(
                    connection_profile_list.index(self.config_handler.get_last_used_connection()))
            else:
                self.header_frame.connection_selector.current(0)

    def spawn_configuration_window(self):
        self.header_frame.connection_error_notification["text"] = ""
        configuration_window = ConfigurationWindow(self.root,
                                                   self.config_handler,
                                                   self.on_config_update,
                                                   self.log,
                                                   self.icon,
                                                   self.header_frame.connection_selector.get())

    def on_about_menu(self):
        about_window = AboutDialog(self.root, self.icon_small, self.style)

    def on_exit(self):
        self.on_disconnect_button()
        self.config_handler.save_window_geometry(self.root.geometry())
        self.config_handler.save_autoscroll(self.subscribe_frame.autoscroll_state.get())
        root.after(100, root.destroy())
        # root.destroy()

    def on_destroy(self):
        self.on_exit()

    def import_mqttfx_config(self):
        response = messagebox.askquestion("Warning", "This feature is experimental. Would you like to proceed?", )
        if response == "no":
            return
        success = self.config_handler.import_mqttfx_config()
        if success:
            self.on_config_update()

    def export_messages(self, format):
        if len(self.subscribe_frame.messages) == 0:
            messagebox.showinfo("Info", "The message list is empty")
            return

        output_location = filedialog.asksaveasfilename(initialdir=self.config_handler.get_last_used_directory(),
                                                       title="Export {}".format(format),
                                                       defaultextension="json" if format == "JSON" else "csv",
                                                       initialfile="MQTTk_messages_{}".format(time.time()))
        if output_location == "":
            self.log.warning("Empty file name on export message (maybe the cancel button was pressed?")
            return

        self.log.info("Exporting messages in {} format to {}".format(format,
                                                                     output_location))

        self.config_handler.save_last_used_directory(output_location)

        try:
            data = ""
            if format == "JSON":
                messages = list(self.subscribe_frame.messages.values())
                for message in messages:
                    message["payload"] = base64.b64encode(message["payload"]).decode("utf-8")
                data = json.dumps(messages, indent=2)

            if format == "CSV":
                data = "ID,timestamp,date,time,subscription pattern,topic,QoS,retained,payload{}".format(os.linesep)
                for message_id, message in self.subscribe_frame.messages.items():
                    timestamp = message["timestamp"]
                    datetime_object = datetime.fromtimestamp(timestamp)
                    try:
                        payload_decoded = str(message["payload"].decode("utf-8"))
                    except Exception:
                        payload_decoded = base64.b64encode(message["payload"]).decode("utf-8")
                    data += '{},{},{},{},{},{},{},{},"{}"{}'.format(
                        message_id,
                        timestamp,
                        datetime_object.strftime("%Y/%m/%d"),
                        datetime_object.strftime("%H:%M:%S.%f"),
                        message["subscription_pattern"],
                        message["topic"],
                        message["qos"],
                        message["retained"],
                        payload_decoded,
                        os.linesep
                    )

            with open(output_location, "w") as outputfile:
                outputfile.write(data)

        except Exception as e:
            self.log.exception("Failed to export message data", e, traceback.format_exc())
            messagebox.showerror("Failed to export messages", "Failed to export messages: {} See log for details".format(e))
        else:
            self.log.info("Messages exported successfully")
            messagebox.showinfo("Success", "Messages exported successfully")

    def export_connection_config(self):
        export_dialog = ConnectionConfigImportExport(self.root, self.icon, self.config_handler, self.log, False)

    def import_connection_config(self):
        import_dialog = ConnectionConfigImportExport(self.root, self.icon, self.config_handler, self.log, True)

    def import_subscribe_publish(self):
        import_dialog = SubscribePublishImportExport(self.root, self.icon, self.config_handler, self.log, True)

    def export_subscribe_publish(self):
        export_dialog = SubscribePublishImportExport(self.root, self.icon, self.config_handler, self.log, False)

    def on_tab_select(self, *args, **kwargs):
        if "logtab" in self.tabs.select():
<<<<<<< HEAD
            self.log_tab.mark_as_read()
        # Solves display errors on Mac mini M1 (Monterey) 
        root.after(50, lambda: self.tabs.tab(self.tabs.select(), text=self.tabs.tab(self.tabs.select(), "text")))
=======
            self.log_tab.tab_selected()
        else:
            self.log_tab.tab_deselected()
>>>>>>> 5f775f54


def main():
    app = App(root)
    root.mainloop()


if __name__ == "__main__":
    sys.exit(main())
<|MERGE_RESOLUTION|>--- conflicted
+++ resolved
@@ -417,15 +417,12 @@
 
     def on_tab_select(self, *args, **kwargs):
         if "logtab" in self.tabs.select():
-<<<<<<< HEAD
-            self.log_tab.mark_as_read()
-        # Solves display errors on Mac mini M1 (Monterey) 
-        root.after(50, lambda: self.tabs.tab(self.tabs.select(), text=self.tabs.tab(self.tabs.select(), "text")))
-=======
             self.log_tab.tab_selected()
         else:
             self.log_tab.tab_deselected()
->>>>>>> 5f775f54
+            
+        # Solves display errors on Mac mini M1 (Monterey) 
+        root.after(50, lambda: self.tabs.tab(self.tabs.select(), text=self.tabs.tab(self.tabs.select(), "text")))
 
 
 def main():
